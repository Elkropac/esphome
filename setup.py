--- conflicted
+++ resolved
@@ -28,18 +28,11 @@
     'paho-mqtt>=1.3.1',
     'colorlog>=3.1.2',
     'tornado>=5.0.0',
-<<<<<<< HEAD
-    'esptool>=2.3.1',
-    'typing>=3.0.0',
-    'protobuf>=3.4',
-    'tzlocal>=1.4',
-=======
     'typing>=3.0.0;python_version<"3.5"',
     'protobuf>=3.4',
     'tzlocal>=1.4',
     'pyserial>=3.4,<4',
     'ifaddr>=0.1.6',
->>>>>>> fc8f270a
 ]
 
 # If you have problems importing platformio and esptool as modules you can set
